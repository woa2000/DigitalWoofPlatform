import type { Express } from "express";
import { createServer, type Server } from "http";
import { storage } from "./storage";
import { loggingMiddleware } from "./utils/logger";
import { HybridCacheProvider, cacheMiddleware, CacheKeys } from './cache/CacheProvider';
import { QueryOptimizer, queryAnalysisMiddleware } from './services/QueryOptimizer';

import dashboardRoutes from "./routes/dashboard"; 
import campaignsRoutes from "./routes/campaigns";
import brandVoiceRoutes from "./routes/brand-voice";
import complianceRoutes from "./routes/compliance";
import anamnesisRoutes from "./routes/anamnesis";
import onboardingRoutes from "./routes/onboarding";
import storageRoutes from "./routes/storage";
<<<<<<< HEAD
import contentRoutes from "./routes/content";
import performanceRoutes from "./routes/performance";
=======
import analyticsRoutes from "./routes/analytics";
import templatesRoutes from "./routes/templates";
import templateSearchRoutes from "./routes/template-search";
import templateComparisonRoutes from "./routes/template-comparison";
>>>>>>> 8a13ba04

export async function registerRoutes(app: Express): Promise<Server> {
  // Initialize services
  const cacheProvider = new HybridCacheProvider({
    defaultTTL: 300, // 5 minutes
    maxMemoryKeys: 500,
    enableL1: true,
    enableL2: process.env.REDIS_URL ? true : false,
    redisUrl: process.env.REDIS_URL,
    keyPrefix: 'dw'
  });
  const queryOptimizer = new QueryOptimizer();

  // Add logging middleware first
  app.use(loggingMiddleware);
  app.use(queryAnalysisMiddleware(queryOptimizer));

  // API Routes (auth is now handled by Supabase)
  app.use("/api/dashboard", dashboardRoutes);
  app.use("/api/campaigns", campaignsRoutes);
  app.use("/api/brand-voice", brandVoiceRoutes);
  app.use("/api/compliance", complianceRoutes);
  app.use("/api/anamnesis", anamnesisRoutes);
  app.use("/api/onboarding", onboardingRoutes);
  app.use("/api/storage", storageRoutes);
<<<<<<< HEAD
  app.use("/api/content", contentRoutes);
  app.use("/api/performance", performanceRoutes);
=======
  app.use("/api/analytics", analyticsRoutes);
  
  // Apply caching to template routes
  app.use(
    "/api/templates", 
    cacheMiddleware(cacheProvider, (req) => CacheKeys.templates.list(req.query), 60), 
    templatesRoutes
  );
  app.use(
    "/api/templates/search", 
    cacheMiddleware(cacheProvider, (req) => CacheKeys.templates.search(req.query.q, req.query), 120),
    templateSearchRoutes
  );
  app.use("/api/templates/comparison", templateComparisonRoutes);
>>>>>>> 8a13ba04

  const httpServer = createServer(app);
  return httpServer;
}<|MERGE_RESOLUTION|>--- conflicted
+++ resolved
@@ -12,15 +12,12 @@
 import anamnesisRoutes from "./routes/anamnesis";
 import onboardingRoutes from "./routes/onboarding";
 import storageRoutes from "./routes/storage";
-<<<<<<< HEAD
 import contentRoutes from "./routes/content";
 import performanceRoutes from "./routes/performance";
-=======
 import analyticsRoutes from "./routes/analytics";
 import templatesRoutes from "./routes/templates";
 import templateSearchRoutes from "./routes/template-search";
 import templateComparisonRoutes from "./routes/template-comparison";
->>>>>>> 8a13ba04
 
 export async function registerRoutes(app: Express): Promise<Server> {
   // Initialize services
@@ -46,10 +43,8 @@
   app.use("/api/anamnesis", anamnesisRoutes);
   app.use("/api/onboarding", onboardingRoutes);
   app.use("/api/storage", storageRoutes);
-<<<<<<< HEAD
   app.use("/api/content", contentRoutes);
   app.use("/api/performance", performanceRoutes);
-=======
   app.use("/api/analytics", analyticsRoutes);
   
   // Apply caching to template routes
@@ -64,7 +59,6 @@
     templateSearchRoutes
   );
   app.use("/api/templates/comparison", templateComparisonRoutes);
->>>>>>> 8a13ba04
 
   const httpServer = createServer(app);
   return httpServer;
