import dotenv from 'dotenv';
<<<<<<< HEAD
dotenv.config();
=======
import path from 'path';

dotenv.config({ path: path.join(process.cwd(), '.env') });
>>>>>>> 8a13ba04

import { drizzle } from 'drizzle-orm/postgres-js';
import postgres from 'postgres';
import * as schema from '../shared/schema.js';

console.log('DATABASE_URL:', process.env.DATABASE_URL);
<<<<<<< HEAD
console.log('NODE_ENV:', process.env.NODE_ENV);
=======
>>>>>>> 8a13ba04

if (!process.env.DATABASE_URL) {
  throw new Error('DATABASE_URL environment variable is required');
}

// Create the connection
const client = postgres(process.env.DATABASE_URL, {
  max: 1, // Maximum number of connections in the pool
  ssl: 'require', // Required for Supabase
});

// Create the drizzle database instance
export const db = drizzle(client, { schema });<|MERGE_RESOLUTION|>--- conflicted
+++ resolved
@@ -1,21 +1,14 @@
 import dotenv from 'dotenv';
-<<<<<<< HEAD
-dotenv.config();
-=======
 import path from 'path';
 
 dotenv.config({ path: path.join(process.cwd(), '.env') });
->>>>>>> 8a13ba04
 
 import { drizzle } from 'drizzle-orm/postgres-js';
 import postgres from 'postgres';
 import * as schema from '../shared/schema.js';
 
 console.log('DATABASE_URL:', process.env.DATABASE_URL);
-<<<<<<< HEAD
 console.log('NODE_ENV:', process.env.NODE_ENV);
-=======
->>>>>>> 8a13ba04
 
 if (!process.env.DATABASE_URL) {
   throw new Error('DATABASE_URL environment variable is required');
